/*
 * Copyright 2017 Adobe Systems Incorporated. All rights reserved.
 *
 * This file is licensed to you under the Apache License, Version 2.0 (the "License");
 * you may not use this file except in compliance with the License.  You may obtain a copy of the License at
 *
 *  http://www.apache.org/licenses/LICENSE-2.0
 *
 * Unless required by applicable law or agreed to in writing, software distributed under the License
 * is distributed on an "AS IS" BASIS, WITHOUT WARRANTIES OR REPRESENTATIONS OF ANY KIND,
 * either express or implied.  See the License for the specific language governing permissions and
 * limitations under the License.
 */

package com.adobe.api.platform.runtime.mesos.mesos

import akka.actor.ActorSystem
import akka.actor.Props
import akka.cluster.Cluster
import akka.http.scaladsl.model.HttpResponse
import akka.http.scaladsl.model.StatusCodes
import akka.pattern.ask
import akka.testkit.ImplicitSender
import akka.testkit.TestKit
import akka.util.Timeout
import com.adobe.api.platform.runtime.mesos._
import org.apache.mesos.v1.Protos.AgentID
import org.apache.mesos.v1.Protos.FrameworkID
import org.apache.mesos.v1.Protos.TaskID
import org.apache.mesos.v1.Protos.TaskState
import org.apache.mesos.v1.Protos.TaskStatus
import org.apache.mesos.v1.scheduler.Protos.Call
import org.scalatest.BeforeAndAfterAll
import org.scalatest.Matchers
import org.scalatest.WordSpecLike

import scala.concurrent.Future
import scala.concurrent.duration._

class MesosClientTests
    extends TestKit(ActorSystem("MySpec"))
    with ImplicitSender
    with WordSpecLike
    with Matchers
    with BeforeAndAfterAll {
  implicit val ec = system.dispatcher
  override def afterAll {
    TestKit.shutdownActorSystem(system)
  }

  val subscribeCompleteMsg = SubscribeComplete("someid")
  val mesosClient = system.actorOf(Props(new MesosClientActor with MesosClientConnection {
    override val id = () => "testid"
    override val frameworkName: String = "testframework"
    override val master: String = "none"
    override val role: String = "*"
    override val taskMatcher: TaskMatcher = DefaultTaskMatcher()
    override val taskBuilder: TaskBuilder = DefaultTaskBuilder()
    override val failoverTimeoutSeconds = 0.seconds
    override val autoSubscribe: Boolean = false
    override val tasks: TaskStore = new LocalTaskStore

    override def exec(call: Call): Future[HttpResponse] = {
      log.info(s"sending ${call.getType}")
      call.getType match {
        case Call.Type.ACCEPT =>
          Future.successful(HttpResponse(StatusCodes.OK)).andThen { case r => sender() ! "ACCEPT_SENT" }
        case _ => Future.failed(new Exception(s"unhandled call type ${call.getType}"))
      }
    }

<<<<<<< HEAD
    override def subscribe(frameworkID: FrameworkID,
                           frameworkName: String,
                           failoverTimeout: Double): Future[SubscribeComplete] = {
      Future.successful(subscribeCompleteMsg)
=======
    val subscribeCompleteMsg = SubscribeComplete("someid")
    val mesosClient = system.actorOf(Props(new MesosClientActor with MesosClientConnection {override val id = ()=>"testid"
        override val frameworkName: String = "testframework"
        override val master: String = "none"
        override val role: String = "*"
        override val taskMatcher: TaskMatcher = DefaultTaskMatcher
        override val taskBuilder: TaskBuilder = DefaultTaskBuilder
        override val failoverTimeoutSeconds = 0.seconds
        override val autoSubscribe: Boolean = false
        override val tasks: TaskStore = new LocalTaskStore


        override def exec(call: Call): Future[HttpResponse] = {
            log.info(s"sending ${call.getType}")
            call.getType match {
                case Call.Type.ACCEPT =>
                    Future.successful(HttpResponse(StatusCodes.OK)).andThen { case r => sender() ! "ACCEPT_SENT"}
                case _ => Future.failed(new Exception(s"unhandled call type ${call.getType}"))
            }
        }

        override def subscribe(frameworkID: FrameworkID, frameworkName: String, failoverTimeout: Double): Future[SubscribeComplete] = {
            Future.successful(subscribeCompleteMsg)
        }
    }))

    "An MesosClientActor actor" must {

        "launch submitted tasks to RUNNING (+ healthy) after offers are received" in {

            //subscribe
            mesosClient ! Subscribe
            mesosClient.ask(Subscribe)(Timeout(1.second)).mapTo[SubscribeComplete].onComplete(complete => {
                system.log.info("subscribe completed successfully...")
            })
            expectMsg(subscribeCompleteMsg)

            //submit the task
            mesosClient ! SubmitTask(TaskDef("taskId1", "taskId1", "fake-docker-image", 0.1, 256, List(8080), Some(0), commandDef = new CommandDef(environment = Map("__OW_API_HOST" -> "192.168.99.100"))))
            //receive offers
            mesosClient ! ProtobufUtil.getOffers("/offer1.json")

            //verify that ACCEPT was sent
            expectMsg("ACCEPT_SENT")
            //wait for post accept

            val agentId = AgentID.newBuilder()
                    .setValue("db6b062d-84e3-4a2e-a8c5-98ffa944a304-S0")
                    .build()
            //receive the task details after successful launch
            system.log.info("sending UPDATE")

            mesosClient ! org.apache.mesos.v1.scheduler.Protos.Event.Update.newBuilder()
                    .setStatus(TaskStatus.newBuilder()
                            .setTaskId(TaskID.newBuilder().setValue("taskId1"))
                            .setState(TaskState.TASK_STAGING)
                            .setAgentId(agentId)
                            .build())
                    .build()
            //verify that UPDATE was received


            mesosClient ! org.apache.mesos.v1.scheduler.Protos.Event.Update.newBuilder()
                    .setStatus(TaskStatus.newBuilder()
                            .setTaskId(TaskID.newBuilder().setValue("taskId1"))
                            .setState(TaskState.TASK_RUNNING)
                            .setAgentId(agentId)
                            .setHealthy(false)
                            .build())
                    .build()

            //verify that UPDATE was received
            //verify that task is in RUNNING (but NOT healthy) state




            //verify that UPDATE was received
            //verify that task is in RUNNING (AND healthy) state

            mesosClient ! org.apache.mesos.v1.scheduler.Protos.Event.Update.newBuilder()
                    .setStatus(TaskStatus.newBuilder()
                            .setTaskId(TaskID.newBuilder().setValue("taskId1"))
                            .setState(TaskState.TASK_RUNNING)
                            .setAgentId(agentId)
                            .setHealthy(true).build())
                    .build()
            val runningTaskStatus = TaskStatus.newBuilder()
                    .setTaskId(TaskID.newBuilder().setValue("taskId1"))
                    .setState(TaskState.TASK_RUNNING)
                    .setAgentId(agentId)
                    .setHealthy(true).build()
            val runningTaskInfo = ProtobufUtil.getTaskInfo("/taskdetails.json")
            val expectedTaskDetails = Running("taskId1", agentId.getValue, runningTaskStatus, "192.168.99.100", List(11001))

            expectMsg(expectedTaskDetails)

        }

>>>>>>> 3a47cd43
    }
  }))

  "An MesosClientActor actor" must {

    "launch submitted tasks to RUNNING (+ healthy) after offers are received" in {

      //subscribe
      mesosClient ! Subscribe
      mesosClient
        .ask(Subscribe)(Timeout(1.second))
        .mapTo[SubscribeComplete]
        .onComplete(complete => {
          system.log.info("subscribe completed successfully...")
        })
      expectMsg(subscribeCompleteMsg)

      //submit the task
      mesosClient ! SubmitTask(
        TaskDef(
          "taskId1",
          "taskId1",
          "fake-docker-image",
          0.1,
          256,
          List(8080),
          Some(0),
          environment = Map("__OW_API_HOST" -> "192.168.99.100")))

      //receive offers
      mesosClient ! ProtobufUtil.getOffers("/offer1.json")

      //verify that ACCEPT was sent
      expectMsg("ACCEPT_SENT")
      //wait for post accept

      val agentId = AgentID
        .newBuilder()
        .setValue("db6b062d-84e3-4a2e-a8c5-98ffa944a304-S0")
        .build()
      //receive the task details after successful launch
      system.log.info("sending UPDATE")

      mesosClient ! org.apache.mesos.v1.scheduler.Protos.Event.Update
        .newBuilder()
        .setStatus(
          TaskStatus
            .newBuilder()
            .setTaskId(TaskID.newBuilder().setValue("taskId1"))
            .setState(TaskState.TASK_STAGING)
            .setAgentId(agentId)
            .build())
        .build()
      //verify that UPDATE was received

      mesosClient ! org.apache.mesos.v1.scheduler.Protos.Event.Update
        .newBuilder()
        .setStatus(
          TaskStatus
            .newBuilder()
            .setTaskId(TaskID.newBuilder().setValue("taskId1"))
            .setState(TaskState.TASK_RUNNING)
            .setAgentId(agentId)
            .setHealthy(false)
            .build())
        .build()

      //verify that UPDATE was received
      //verify that task is in RUNNING (but NOT healthy) state

      //verify that UPDATE was received
      //verify that task is in RUNNING (AND healthy) state

      mesosClient ! org.apache.mesos.v1.scheduler.Protos.Event.Update
        .newBuilder()
        .setStatus(
          TaskStatus
            .newBuilder()
            .setTaskId(TaskID.newBuilder().setValue("taskId1"))
            .setState(TaskState.TASK_RUNNING)
            .setAgentId(agentId)
            .setHealthy(true)
            .build())
        .build()
      val runningTaskStatus = TaskStatus
        .newBuilder()
        .setTaskId(TaskID.newBuilder().setValue("taskId1"))
        .setState(TaskState.TASK_RUNNING)
        .setAgentId(agentId)
        .setHealthy(true)
        .build()
      val runningTaskInfo = ProtobufUtil.getTaskInfo("/taskdetails.json")
      val expectedTaskDetails = Running("taskId1", agentId.getValue, runningTaskStatus, "192.168.99.100", List(11001))

      expectMsg(expectedTaskDetails)

    }

  }

}<|MERGE_RESOLUTION|>--- conflicted
+++ resolved
@@ -69,112 +69,10 @@
       }
     }
 
-<<<<<<< HEAD
     override def subscribe(frameworkID: FrameworkID,
                            frameworkName: String,
                            failoverTimeout: Double): Future[SubscribeComplete] = {
       Future.successful(subscribeCompleteMsg)
-=======
-    val subscribeCompleteMsg = SubscribeComplete("someid")
-    val mesosClient = system.actorOf(Props(new MesosClientActor with MesosClientConnection {override val id = ()=>"testid"
-        override val frameworkName: String = "testframework"
-        override val master: String = "none"
-        override val role: String = "*"
-        override val taskMatcher: TaskMatcher = DefaultTaskMatcher
-        override val taskBuilder: TaskBuilder = DefaultTaskBuilder
-        override val failoverTimeoutSeconds = 0.seconds
-        override val autoSubscribe: Boolean = false
-        override val tasks: TaskStore = new LocalTaskStore
-
-
-        override def exec(call: Call): Future[HttpResponse] = {
-            log.info(s"sending ${call.getType}")
-            call.getType match {
-                case Call.Type.ACCEPT =>
-                    Future.successful(HttpResponse(StatusCodes.OK)).andThen { case r => sender() ! "ACCEPT_SENT"}
-                case _ => Future.failed(new Exception(s"unhandled call type ${call.getType}"))
-            }
-        }
-
-        override def subscribe(frameworkID: FrameworkID, frameworkName: String, failoverTimeout: Double): Future[SubscribeComplete] = {
-            Future.successful(subscribeCompleteMsg)
-        }
-    }))
-
-    "An MesosClientActor actor" must {
-
-        "launch submitted tasks to RUNNING (+ healthy) after offers are received" in {
-
-            //subscribe
-            mesosClient ! Subscribe
-            mesosClient.ask(Subscribe)(Timeout(1.second)).mapTo[SubscribeComplete].onComplete(complete => {
-                system.log.info("subscribe completed successfully...")
-            })
-            expectMsg(subscribeCompleteMsg)
-
-            //submit the task
-            mesosClient ! SubmitTask(TaskDef("taskId1", "taskId1", "fake-docker-image", 0.1, 256, List(8080), Some(0), commandDef = new CommandDef(environment = Map("__OW_API_HOST" -> "192.168.99.100"))))
-            //receive offers
-            mesosClient ! ProtobufUtil.getOffers("/offer1.json")
-
-            //verify that ACCEPT was sent
-            expectMsg("ACCEPT_SENT")
-            //wait for post accept
-
-            val agentId = AgentID.newBuilder()
-                    .setValue("db6b062d-84e3-4a2e-a8c5-98ffa944a304-S0")
-                    .build()
-            //receive the task details after successful launch
-            system.log.info("sending UPDATE")
-
-            mesosClient ! org.apache.mesos.v1.scheduler.Protos.Event.Update.newBuilder()
-                    .setStatus(TaskStatus.newBuilder()
-                            .setTaskId(TaskID.newBuilder().setValue("taskId1"))
-                            .setState(TaskState.TASK_STAGING)
-                            .setAgentId(agentId)
-                            .build())
-                    .build()
-            //verify that UPDATE was received
-
-
-            mesosClient ! org.apache.mesos.v1.scheduler.Protos.Event.Update.newBuilder()
-                    .setStatus(TaskStatus.newBuilder()
-                            .setTaskId(TaskID.newBuilder().setValue("taskId1"))
-                            .setState(TaskState.TASK_RUNNING)
-                            .setAgentId(agentId)
-                            .setHealthy(false)
-                            .build())
-                    .build()
-
-            //verify that UPDATE was received
-            //verify that task is in RUNNING (but NOT healthy) state
-
-
-
-
-            //verify that UPDATE was received
-            //verify that task is in RUNNING (AND healthy) state
-
-            mesosClient ! org.apache.mesos.v1.scheduler.Protos.Event.Update.newBuilder()
-                    .setStatus(TaskStatus.newBuilder()
-                            .setTaskId(TaskID.newBuilder().setValue("taskId1"))
-                            .setState(TaskState.TASK_RUNNING)
-                            .setAgentId(agentId)
-                            .setHealthy(true).build())
-                    .build()
-            val runningTaskStatus = TaskStatus.newBuilder()
-                    .setTaskId(TaskID.newBuilder().setValue("taskId1"))
-                    .setState(TaskState.TASK_RUNNING)
-                    .setAgentId(agentId)
-                    .setHealthy(true).build()
-            val runningTaskInfo = ProtobufUtil.getTaskInfo("/taskdetails.json")
-            val expectedTaskDetails = Running("taskId1", agentId.getValue, runningTaskStatus, "192.168.99.100", List(11001))
-
-            expectMsg(expectedTaskDetails)
-
-        }
-
->>>>>>> 3a47cd43
     }
   }))
 
@@ -202,8 +100,7 @@
           256,
           List(8080),
           Some(0),
-          environment = Map("__OW_API_HOST" -> "192.168.99.100")))
-
+          commandDef = new CommandDef(environment = Map("__OW_API_HOST" -> "192.168.99.100"))))
       //receive offers
       mesosClient ! ProtobufUtil.getOffers("/offer1.json")
 

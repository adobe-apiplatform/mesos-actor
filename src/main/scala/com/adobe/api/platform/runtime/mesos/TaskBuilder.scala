--- conflicted
+++ resolved
@@ -31,9 +31,11 @@
 import scala.collection.JavaConverters._
 
 trait TaskBuilder {
-<<<<<<< HEAD
-  def apply(reqs: TaskDef, offer: Offer, resources: Seq[Resource], portMappings: Seq[PortMapping])(
-    implicit logger: LoggingAdapter): TaskInfo
+  def apply(reqs: TaskDef,
+            offer: Offer,
+            resources: Seq[Resource],
+            portMappings: Seq[PortMapping],
+            command: CommandDef = null)(implicit logger: LoggingAdapter): TaskInfo
 }
 
 object DefaultTaskBuilder {
@@ -118,11 +120,4 @@
     }
     taskBuilder.build()
   }
-=======
-  def apply(reqs: TaskDef,
-            offer: Offer,
-            resources: Seq[Resource],
-            portMappings: Seq[PortMapping],
-            command: CommandDef = null)(implicit logger: LoggingAdapter): TaskInfo
->>>>>>> 3a47cd43
 }
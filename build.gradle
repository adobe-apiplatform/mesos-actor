
plugins {
    id "com.jfrog.bintray" version "1.8.0"
    id "cz.alenkacz.gradle.scalafmt" version "1.6.0"
    id "org.scoverage" version "2.3.0"
}


apply plugin: 'scala'
apply plugin: 'idea'
apply plugin: 'maven'
apply plugin: 'application'
apply plugin: 'org.scoverage'

mainClassName = "com.adobe.api.platform.runtime.mesos.sample.SampleHAFramework"

repositories {
    mavenCentral()
}

ext {
    scalaVersion = "2.12"
    akkaVersion = "2.5.3"
    akkaHttpVersion = "10.0.6"
}
dependencies {
    compile "org.scala-lang:scala-library:${gradle.scala.version}"
    //akka
    compile "com.typesafe.akka:akka-actor_${scalaVersion}:${akkaVersion}"
    compile "com.typesafe.akka:akka-stream_${scalaVersion}:${akkaVersion}"

    //akka-cluster
    compile "com.typesafe.akka:akka-remote_${scalaVersion}:${akkaVersion}"
    compile "com.typesafe.akka:akka-cluster_${scalaVersion}:${akkaVersion}"
    compile "com.typesafe.akka:akka-cluster-metrics_${scalaVersion}:${akkaVersion}"
    compile "com.typesafe.akka:akka-cluster-tools_${scalaVersion}:${akkaVersion}"
    compile "com.typesafe.akka:akka-distributed-data_${scalaVersion}:${akkaVersion}"
    //akka-http
    compile "com.typesafe.akka:akka-http_${scalaVersion}:${akkaHttpVersion}"

    //akka-management + akka-discovery
    compile "com.lightbend.akka.management:akka-management-cluster-bootstrap_${scalaVersion}:0.10.0"
    compile "com.lightbend.akka.discovery:akka-discovery-marathon-api_${scalaVersion}:0.10.0"

    //for mesos
    compile "org.apache.mesos:mesos:1.2.3"
    //for recordIO
    compile "com.lightbend.akka:akka-stream-alpakka-simple-codecs_${scalaVersion}:0.9"
    //for JSON printing of protobuf
<<<<<<< HEAD
    compile "com.google.protobuf:protobuf-java-util:3.3.1"
    //pureconfig for...config
    compile("com.github.pureconfig:pureconfig_2.12:0.9.0") {
        exclude group: "org.scala-lang", module: "scala-compiler"
        exclude group: "org.scala-lang", module: "scala-reflect"
    }
=======
    compile "com.google.protobuf:protobuf-java-util:3.6.1"
>>>>>>> 25fc067b

    testCompile 'org.scalatest:scalatest_2.12:3.0.1'
    testCompile "com.typesafe.akka:akka-testkit_${scalaVersion}:${akkaVersion}"
    testCompile 'junit:junit:4.11'
    scoverage gradle.scoverage.deps

}
group = 'com.adobe.api.platform.runtime'
version = "${version}"

tasks.withType(Test) {
    systemProperties(System.getProperties())

    testLogging {
        events "passed", "skipped", "failed"
        showStandardStreams = true
        exceptionFormat = 'full'
    }
    outputs.upToDateWhen { false } // force tests to run every time
}

scoverage {
  excludedPackages = [ 'com.adobe.api.platform.runtime.mesos.sample.*' ]
}

allprojects {
    repositories {
        jcenter()
    }
    apply plugin: 'maven'
    apply plugin: 'maven-publish'
}

bintray {
    user = project.hasProperty('bintrayUser') ? project.property('bintrayUser') : System.getenv('BINTRAY_USER')
    key = project.hasProperty('bintrayApiKey') ? project.property('bintrayApiKey') : System.getenv('BINTRAY_API_KEY')
    publications = ['MyPublication']
    pkg {
        repo = 'maven'
        name = 'mesos-actor'
        desc = 'An Akka based actor for creating Apache Mesos frameworks.'
        userOrg = 'adobe-apiplatform'
        licenses = ['Apache-2.0']
        vcsUrl = 'https://github.com/adobe-apiplatform/mesos-actor.git'
        issueTrackerUrl = 'https://github.com/adobe-apiplatform/mesos-actor/issues'
        websiteUrl = 'https://github.com/adobe-apiplatform/mesos-actor'
        githubRepo = 'adobe-apiplatform/mesos-actor' //Optional Github repository
        githubReleaseNotesFile = 'Readme.md' //Optional Github readme file
        version {
            name = project.version
            desc = 'Actor library for Apache Mesos'
            released  = new Date()
            vcsTag = project.version
            gpg {
                sign = true //Determines whether to GPG sign the files. The default is false
                //passphrase = System.getenv('BINTRAY_GPG_PASSPHRASE') //Optional. The passphrase for GPG signing'
            }
        }
    }
}

task sourcesJar(type: Jar, dependsOn: classes) {
    classifier = 'sources'
    from sourceSets.main.allSource
}

task javadocJar(type: Jar, dependsOn: javadoc) {
    classifier = 'javadoc'
    from javadoc.destinationDir
}

artifacts {
    archives sourcesJar
    archives javadocJar
}

// Create the pom configuration:
def pomConfig = {
    licenses {
        license {
            name "The Apache Software License, Version 2.0"
            url "http://www.apache.org/licenses/LICENSE-2.0.txt"
            distribution "repo"
        }
    }
    developers {
        developer {
            id "adobeio"
            name "Adobe IO"
            email "adobeio@adobe.com"
        }
    }

    scm {
        url "https://github.com/adobe-apiplatform/mesos-actor"
    }
}

// Create the publication with the pom configuration:
publishing {
    publications {
        MyPublication(MavenPublication) {
            from components.java
            artifact sourcesJar
            artifact javadocJar
            groupId 'com.adobe.api.platform.runtime'
            artifactId 'mesos-actor'
            version project.version
            pom.withXml {
                def root = asNode()
                root.appendNode('description', 'An Akka based actor for creating Apache Mesos frameworks.')
                root.appendNode('name', 'Adobe API Platform Actor for Apache Mesos')
                root.appendNode('url', 'https://github.com/adobe-apiplatform/mesos-actor')
                root.children().last() + pomConfig
            }
        }
    }
}<|MERGE_RESOLUTION|>--- conflicted
+++ resolved
@@ -47,16 +47,12 @@
     //for recordIO
     compile "com.lightbend.akka:akka-stream-alpakka-simple-codecs_${scalaVersion}:0.9"
     //for JSON printing of protobuf
-<<<<<<< HEAD
-    compile "com.google.protobuf:protobuf-java-util:3.3.1"
+    compile "com.google.protobuf:protobuf-java-util:3.6.1"
     //pureconfig for...config
     compile("com.github.pureconfig:pureconfig_2.12:0.9.0") {
         exclude group: "org.scala-lang", module: "scala-compiler"
         exclude group: "org.scala-lang", module: "scala-reflect"
     }
-=======
-    compile "com.google.protobuf:protobuf-java-util:3.6.1"
->>>>>>> 25fc067b
 
     testCompile 'org.scalatest:scalatest_2.12:3.0.1'
     testCompile "com.typesafe.akka:akka-testkit_${scalaVersion}:${akkaVersion}"
